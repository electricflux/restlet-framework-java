/**
 * Copyright 2005-2012 Restlet S.A.S.
 * 
 * The contents of this file are subject to the terms of one of the following
 * open source licenses: Apache 2.0 or LGPL 3.0 or LGPL 2.1 or CDDL 1.0 or EPL
 * 1.0 (the "Licenses"). You can select the license that you prefer but you may
 * not use this file except in compliance with one of these Licenses.
 * 
 * You can obtain a copy of the Apache 2.0 license at
 * http://www.opensource.org/licenses/apache-2.0
 * 
 * You can obtain a copy of the LGPL 3.0 license at
 * http://www.opensource.org/licenses/lgpl-3.0
 * 
 * You can obtain a copy of the LGPL 2.1 license at
 * http://www.opensource.org/licenses/lgpl-2.1
 * 
 * You can obtain a copy of the CDDL 1.0 license at
 * http://www.opensource.org/licenses/cddl1
 * 
 * You can obtain a copy of the EPL 1.0 license at
 * http://www.opensource.org/licenses/eclipse-1.0
 * 
 * See the Licenses for the specific language governing permissions and
 * limitations under the Licenses.
 * 
 * Alternatively, you can obtain a royalty free commercial license with less
 * limitations, transferable or non-transferable, directly at
 * http://www.restlet.com/products/restlet-framework
 * 
 * Restlet is a registered trademark of Restlet S.A.S.
 */

package org.restlet.ext.oauth;


import java.util.Arrays;
import org.json.JSONException;
import org.json.JSONObject;
import org.restlet.data.CacheDirective;
import org.restlet.data.Form;
import org.restlet.data.Status;
import org.restlet.ext.json.JsonRepresentation;
import org.restlet.ext.oauth.internal.Scopes;
import org.restlet.ext.oauth.internal.Token;
import org.restlet.ext.oauth.internal.memory.ExpireToken;
import org.restlet.representation.Representation;
import org.restlet.resource.Post;
import org.restlet.resource.ResourceException;
import org.restlet.security.SecretVerifier;
import org.restlet.security.User;

/**
 * Server resource used to acquire an OAuth token. A code, or refresh token can
 * be exchanged for a working token. This resource also supports the none flow.
 * 
 * Note: at the moment Client Credentials Grant is not supported.
 * Implements OAuth 2.0 draft 30
 * 
 * Example. Attach an AccessTokenServerResource
 * <pre>
 * {
 *      &#064;code
 *      public Restlet createInboundRoot(){
 *              ...
 *              root.attach(&quot;/token&quot;, AccessTokenServerResource.class);
 *              ...
 *      }
 * }
 * </pre>
 * 
 * <b>Originally written by Kristoffer Gronowski, Heavily modified for update to draft30.</b>
 * 
 * @author Shotaro Uchida <fantom@xmaker.mx>
 * 
 * @see <a
 *      href="http://tools.ietf.org/html/draft-ietf-oauth-v2-30#section-3.2">OAuth
 *      2 draft 30</a>
 */
public class AccessTokenServerResource extends OAuthServerResource {

    /**
     * Handles the {@link Post} request.
     * The client MUST use the HTTP "POST" method
     * when making access token requests. (3.2. Token Endpoint)
     * 
     * @param input HTML form formated token request per oauth-v2 spec.
     * @return JSON response with token or error.
     */
    @Post("form:json")
    public Representation requestToken(Representation input) throws OAuthException {
        getLogger().fine("Grant request");
        final Form params = new Form(input);
        
        User clientCredential = getRequest().getClientInfo().getUser();
        if (clientCredential == null) {
            getLogger().warning("Client ID is missing! No Authenticator?");
            throw new OAuthException(OAuthError.server_error, "No Client Credential.", null);
        }
        
        Client client = clients.findById(clientCredential.getIdentifier());
        getLogger().fine("Requested by authenticated client " + client.getClientId());
        final GrantType grantType = getGrantType(params);
        switch (grantType) {
        case authorization_code:
            getLogger().info("Authorization Code Grant");
            return doAuthCodeFlow(client, params);
        case password:
            getLogger().info("Resource Owner Password Credentials Grant");
            return doPasswordFlow(client, params);
        case refresh_token:
            getLogger().info("Refreshing an Access Token");
            return doRefreshFlow(client, params);
        default:
            getLogger().warning("Unsupported flow: " + grantType);
            throw new OAuthException(OAuthError.unsupported_grant_type, "Flow not supported", null);
        }
    }
    
    /**
     * Handle errors as described in 5.2 Error Response.
     * @param t 
     */
    @Override
    protected void doCatch(Throwable t) {
        final OAuthException oex = OAuthException.toOAuthException(t);
        // The authorization server responds with an HTTP 400 (Bad Request)
        getResponse().setStatus(Status.CLIENT_ERROR_BAD_REQUEST);
        getResponse().setEntity(responseErrorRepresentation(oex));
        // Sets the no-store Cache-Control header
        addCacheDirective(getResponse(), CacheDirective.noStore());
        // TODO: Set Pragma: no-cache
    }
    
    /**
     * Get request parameter "grant_type".
     * 
     * @param params
     * @return
     * @throws OAuthException 
     */
    protected GrantType getGrantType(Form params) throws OAuthException {
        String typeString = params.getFirstValue(GRANT_TYPE);
        getLogger().info("Type: " + typeString);
        try {
            GrantType type = Enum.valueOf(GrantType.class, typeString);
            getLogger().fine("Found flow - " + type);
            return type;
        } catch (IllegalArgumentException iae) {
            throw new OAuthException(OAuthError.unsupported_grant_type, "Unsupported flow", null);
        } catch (NullPointerException npe) {
            throw new OAuthException(OAuthError.invalid_request, "No grant_type parameter found.", null);
        }
    }
    
    /**
     * Get request parameter "code".
     * 
     * @param params
     * @return
     * @throws OAuthException 
     */
    protected String getCode(Form params) throws OAuthException {
        String code = params.getFirstValue(CODE);
        if (code == null || code.isEmpty()) {
            throw new OAuthException(OAuthError.invalid_request,
                    "Mandatory parameter code is missing", null);
        }
        return code;
    }
    
    /**
     * Get request parameter "username".
     * 
     * @param params
     * @return
     * @throws OAuthException 
     */
    protected String getUsername(Form params) throws OAuthException {
        String username = params.getFirstValue(USERNAME);
        if (username == null || username.isEmpty()) {
            throw new OAuthException(OAuthError.invalid_request,
                    "Mandatory parameter username is missing", null);
        }
        return username;
    }
    
    /**
     * Get request parameter "password".
     * 
     * @param params
     * @return
     * @throws OAuthException 
     */
    protected String getPassword(Form params) throws OAuthException {
        String password = params.getFirstValue(PASSWORD);
        if (password == null || password.isEmpty()) {
            throw new OAuthException(OAuthError.invalid_request,
                    "Mandatory parameter password is missing", null);
        }
        return password;
    }
    
    /**
     * Get request parameter "refresh_token".
     * 
     * @param params
     * @return
     * @throws OAuthException 
     */
    protected String getRefreshToken(Form params) throws OAuthException {
        String token = params.getFirstValue(REFRESH_TOKEN);
        if (token == null || token.isEmpty()) {
            throw new OAuthException(OAuthError.invalid_request,
                    "Mandatory parameter refresh_token is missing", null);
        }
        return token;
    }
    
    /**
     * Response JSON document with valid token.
     * The format of the JSON document is according to 5.1. Successful Response.
     * 
     * @param token The token.
     * @param scopes The list of scopes.
     * @return An instance of {@link Token} equivalent to the given token.
     * @throws ResourceException
     */
    protected Representation responseTokenRepresentation(Token token, String scopes) throws ResourceException {
        JSONObject response = new JSONObject();

        try {
            response.put(TOKEN_TYPE, TOKEN_TYPE_BEARER);
            response.put(ACCESS_TOKEN, token.getToken());
            long expiresIn = token.getExpirePeriod();
            if (expiresIn != Token.UNLIMITED) {
                response.put(EXPIRES_IN, expiresIn);
                response.put(REFRESH_TOKEN, token.getRefreshToken());
            }
            if (scopes != null && !scopes.isEmpty()) {
                response.put(SCOPE, scopes);
            }
        } catch (JSONException e) {
            throw new ResourceException(Status.SERVER_ERROR_INTERNAL,
                    "Failed to generate JSON", e);
        }
        
        // Sets the no-store Cache-Control header
        addCacheDirective(getResponse(), CacheDirective.noStore());
        // TODO: Set Pragma: no-cache

        return new JsonRepresentation(response);
    }

    /**
     * Executes the authentication flow.
     * 
     * @param clientId
     *            The client identifier.
     * @param clientSecret
     *            The client's secret.
     * @param params
     *            The authentication parameters.
     * @return The result of the flow.
     * @throws IllegalArgumentException
     */
    private Representation doAuthCodeFlow(Client client, Form params) throws IllegalArgumentException, OAuthException {
        // TODO could add a cookie match on the owner but could fail if code is
        // sent to other entity
        // unauthorized_client, right now this is only performed if
        // ScopedResource getOwner returns the user
        String code = getCode(params);
        // TODO: ensure the authorization code was issued to the client.
        // TODO: redirect_uri

        // 5 min timeout on tokens, 0 for unlimited
        Token token = generator.exchangeForToken(code, tokenTimeSec);

        // XXX: Required only if NOT identical to the scope requested by the client.
        String scopes = Scopes.toScope(token.getUser().getGrantedRoles());

        return responseTokenRepresentation(token, scopes);
    }

    /**
     * Executes the "password" flow.
     * 
     * @param clientId
     *            The client identifier.
     * @param clientSecret
     *            The client's secret.
     * @param params
     *            The authentication parameters.
     * @return The result of the flow.
     */
    // XXX: Client might be optional for client type "public".
    private Representation doPasswordFlow(Client client, Form params) throws OAuthException {
        AuthenticatedUser user = client.findUser(getUsername(params));
        if (user == null) {
            throw new OAuthException(OAuthError.invalid_request,
                    "Authenticated user not found.", null);
        }

        String password = getPassword(params);
        if (!SecretVerifier.compare(user.getPassword(), password.toCharArray())) {
            throw new OAuthException(OAuthError.invalid_grant,
                    "Password not correct.", null);
        }
        
        String[] requestedScope = getScope(params);
        refreshUserScopesAndPersist(user, requestedScope);

        Token token = this.generator.generateToken(user, this.tokenTimeSec);
        
        return responseTokenRepresentation(token, Scopes.toString(requestedScope));
    }

    /**
     * Executes the "refresh token" flow.
     * 
     * @param clientId
     *            The client identifier.
     * @param clientSecret
     *            The client's secret.
     * @param params
     *            The authentication parameters.
     * @return The result of the flow.
     */
    private Representation doRefreshFlow(Client client, Form params) throws OAuthException {
        Token token = generator.findToken(getRefreshToken(params));

        if ((token != null) && (token instanceof ExpireToken)) {
            AuthenticatedUser user = token.getUser();

            // Make sure that the user owning the token is owned by this client
            if (client.containsUser(user.getId())) {
                String scope = params.getFirstValue(SCOPE);
                
                /*
                 * The requested scope MUST NOT include any scope
                 * not originally granted by the resource owner, and if omitted is
                 * treated as equal to the scope originally granted by the
                 * resource owner. (6. Refreshing an Access Token)
                 */
                if (scope != null && !scope.isEmpty()) {
                    String[] requestedScopes = Scopes.parseScope(scope);
                    String[] grantedScopes = Scopes.parseScope(user.getGrantedRoles());
                    if (!Arrays.asList(grantedScopes).containsAll(Arrays.asList(requestedScopes))) {
                        throw new OAuthException(OAuthError.invalid_scope,
                                "Requested scopes contains which is not originally granted by the resource owner.", null);
                    }
                    refreshUserScopesAndPersist(user, requestedScopes);
                }
                
                // refresh the token
                generator.refreshToken((ExpireToken) token);

                return responseTokenRepresentation(token, scope);
            } else { // error not owner
                // XXX:
                throw new OAuthException(OAuthError.unauthorized_client, "User does not match.", null);

            }
        } else { // error no such token.
            // XXX:
            throw new OAuthException(OAuthError.invalid_grant, "Refresh token.", null);
        }
    }
<<<<<<< HEAD

    /**
     * Validates the id/password pair.
     * 
     * @param clientId
     *            The client identifier.
     * @param clientSecret
     *            The client's secret.
     * @return The OAuth client that corresponds to the given id..
     */
    // TODO The secret should be a char[].
    private Client validate(String clientId, String clientSecret) {
        Client client = clients.findById(clientId);
        getLogger().fine("Client = " + client);

        if (client == null) {
            sendError(OAuthError.invalid_client,
                    "Could not find the correct client with id : " + clientId,
                    null);
            setStatus(Status.CLIENT_ERROR_NOT_FOUND);
            return null;
        }

        if ((clientSecret == null)
                || !clientSecret.equals(client.getClientSecret())) {
            sendError(OAuthError.invalid_grant, "Client secret did not match",
                    null);
            setStatus(Status.CLIENT_ERROR_UNAUTHORIZED);
            getLogger().warning(
                    "Could not find or match client secret " + clientSecret
                            + " : " + client.getClientSecret());
            return null;
=======
    
    private static void refreshUserScopesAndPersist(AuthenticatedUser user, String[] scopes) {
        user.revokeRoles();
        for (String s : scopes) {
            user.addRole(Scopes.toRole(s), "");
>>>>>>> 3f722769
        }
        user.persist();
    }
}<|MERGE_RESOLUTION|>--- conflicted
+++ resolved
@@ -366,46 +366,11 @@
             throw new OAuthException(OAuthError.invalid_grant, "Refresh token.", null);
         }
     }
-<<<<<<< HEAD
-
-    /**
-     * Validates the id/password pair.
-     * 
-     * @param clientId
-     *            The client identifier.
-     * @param clientSecret
-     *            The client's secret.
-     * @return The OAuth client that corresponds to the given id..
-     */
-    // TODO The secret should be a char[].
-    private Client validate(String clientId, String clientSecret) {
-        Client client = clients.findById(clientId);
-        getLogger().fine("Client = " + client);
-
-        if (client == null) {
-            sendError(OAuthError.invalid_client,
-                    "Could not find the correct client with id : " + clientId,
-                    null);
-            setStatus(Status.CLIENT_ERROR_NOT_FOUND);
-            return null;
-        }
-
-        if ((clientSecret == null)
-                || !clientSecret.equals(client.getClientSecret())) {
-            sendError(OAuthError.invalid_grant, "Client secret did not match",
-                    null);
-            setStatus(Status.CLIENT_ERROR_UNAUTHORIZED);
-            getLogger().warning(
-                    "Could not find or match client secret " + clientSecret
-                            + " : " + client.getClientSecret());
-            return null;
-=======
     
     private static void refreshUserScopesAndPersist(AuthenticatedUser user, String[] scopes) {
         user.revokeRoles();
         for (String s : scopes) {
             user.addRole(Scopes.toRole(s), "");
->>>>>>> 3f722769
         }
         user.persist();
     }
