/**
 * Copyright 2005-2013 Restlet S.A.S.
 * 
 * The contents of this file are subject to the terms of one of the following
 * open source licenses: Apache 2.0 or LGPL 3.0 or LGPL 2.1 or CDDL 1.0 or EPL
 * 1.0 (the "Licenses"). You can select the license that you prefer but you may
 * not use this file except in compliance with one of these Licenses.
 * 
 * You can obtain a copy of the Apache 2.0 license at
 * http://www.opensource.org/licenses/apache-2.0
 * 
 * You can obtain a copy of the LGPL 3.0 license at
 * http://www.opensource.org/licenses/lgpl-3.0
 * 
 * You can obtain a copy of the LGPL 2.1 license at
 * http://www.opensource.org/licenses/lgpl-2.1
 * 
 * You can obtain a copy of the CDDL 1.0 license at
 * http://www.opensource.org/licenses/cddl1
 * 
 * You can obtain a copy of the EPL 1.0 license at
 * http://www.opensource.org/licenses/eclipse-1.0
 * 
 * See the Licenses for the specific language governing permissions and
 * limitations under the Licenses.
 * 
 * Alternatively, you can obtain a royalty free commercial license with less
 * limitations, transferable or non-transferable, directly at
 * http://www.restlet.com/products/restlet-framework
 * 
 * Restlet is a registered trademark of Restlet S.A.S.
 */

package org.restlet.security;

import java.util.ArrayList;
import java.util.HashSet;
import java.util.List;
import java.util.Set;
import java.util.concurrent.CopyOnWriteArrayList;

import org.restlet.Application;
import org.restlet.Request;
import org.restlet.Response;
import org.restlet.data.ClientInfo;
import org.restlet.engine.security.RoleMapping;

/**
 * Security realm based on a memory model. The model is composed of root groups,
 * users and mapping to associated roles.
 * 
 * @author Jerome Louvel
 */
public class MemoryRealm extends Realm {

    /**
     * Enroler based on the default security model.
     */
    private class DefaultEnroler implements Enroler {

        public void enrole(ClientInfo clientInfo) {
            User user = findUser(clientInfo.getUser().getIdentifier());

            if (user != null) {
                // Find all the inherited groups of this user
                Set<Group> userGroups = findGroups(user);

                // Add roles specific to this user
                Set<Role> userRoles = findRoles(user);

                for (Role role : userRoles) {
                    clientInfo.getRoles().add(role);
                }

                // Add roles common to group members
                Set<Role> groupRoles = findRoles(userGroups);

                for (Role role : groupRoles) {
                    clientInfo.getRoles().add(role);
                }
            }
        }
    }

    /**
     * Verifier based on the default security model. It looks up users in the
     * mapped organizations.
     */
    private class DefaultVerifier extends SecretVerifier {

        @Override
        protected User createUser(String identifier, Request request,
                Response response) {
            User result = new User(identifier);

            // Find the reference user
            User user = findUser(identifier);

            if (user != null) {
                // Copy the properties of the reference user
                result.setEmail(user.getEmail());
                result.setFirstName(user.getFirstName());
                result.setLastName(user.getLastName());
            }

            return result;
        }

        @Override
        public int verify(String identifier, char[] secret) {
            char[] actualSecret = null;
            User user = findUser(identifier);

            if (user != null) {
                actualSecret = user.getSecret();
            }

            return compare(secret, actualSecret) ? RESULT_VALID
                    : RESULT_INVALID;
        }
    }

    /** The modifiable list of role mappings. */
    private final List<RoleMapping> roleMappings;

    /** The modifiable list of root groups. */
    private final List<Group> rootGroups;

    /** The modifiable list of users. */
    private final List<User> users;

    /**
     * Constructor.
     */
    public MemoryRealm() {
        setVerifier(new DefaultVerifier());
        setEnroler(new DefaultEnroler());
        this.rootGroups = new CopyOnWriteArrayList<Group>();
        this.roleMappings = new CopyOnWriteArrayList<RoleMapping>();
        this.users = new CopyOnWriteArrayList<User>();
    }

    /**
     * Recursively adds groups where a given user is a member.
     * 
     * @param user
     *            The member user.
     * @param userGroups
     *            The set of user groups to update.
     * @param currentGroup
     *            The current group to inspect.
     * @param stack
     *            The stack of ancestor groups.
     * @param inheritOnly
     *            Indicates if only the ancestors groups that have their
     *            "inheritRoles" property enabled should be added.
     */
    private void addGroups(User user, Set<Group> userGroups,
            Group currentGroup, List<Group> stack, boolean inheritOnly) {
        if ((currentGroup != null) && !stack.contains(currentGroup)) {
            stack.add(currentGroup);

            if (currentGroup.getMemberUsers().contains(user)) {
                userGroups.add(currentGroup);

                // Add the ancestor groups as well
                boolean inherit = !inheritOnly
                        || currentGroup.isInheritingRoles();
                Group group;

                for (int i = stack.size() - 2; inherit && (i >= 0); i--) {
                    group = stack.get(i);
                    userGroups.add(group);
                    inherit = !inheritOnly || group.isInheritingRoles();
                }
            }

            for (Group group : currentGroup.getMemberGroups()) {
                addGroups(user, userGroups, group, stack, inheritOnly);
            }
        }
    }

    /**
     * Finds the set of groups where a given user is a member. Note that
     * inheritable ancestors groups are also returned.
     * 
     * @param user
     *            The member user.
     * @return The set of groups.
     */
    public Set<Group> findGroups(User user) {
        return findGroups(user, true);
    }

    /**
     * Finds the set of groups where a given user is a member.
     * 
     * @param user
     *            The member user.
     * @param inheritOnly
     *            Indicates if only the ancestors groups that have their
     *            "inheritRoles" property enabled should be added.
     * @return The set of groups.
     */
    public Set<Group> findGroups(User user, boolean inheritOnly) {
        Set<Group> result = new HashSet<Group>();
        List<Group> stack;

        // Recursively find user groups
        for (Group group : getRootGroups()) {
            stack = new ArrayList<Group>();
            addGroups(user, result, group, stack, inheritOnly);
        }

        return result;
    }

    /**
     * Finds the roles mapped to given user groups.
     * 
     * @param application
     *            The parent application. Can't be null.
     * @param userGroups
     *            The user groups.
     * @return The roles found.
     * @throws IllegalArgumentException
     *             If application is null.
     */
    public Set<Role> findRoles(Application application, Group userGroup) {
        if (application == null) {
            throw new IllegalArgumentException(
                    "The application argument can't be null");
        }

        Set<Role> result = new HashSet<Role>();
        Object source;

        for (RoleMapping mapping : getRoleMappings()) {
            source = mapping.getSource();

            if ((userGroup != null) && userGroup.equals(source)) {
                if (mapping.getTarget().getApplication() == application) {
                    result.add(mapping.getTarget());
                }
            }
        }

        return result;
    }

    /**
     * Finds the roles mapped to given user groups.
     * 
     * @param application
     *            The parent application. Can't be null.
     * @param userGroups
     *            The user groups.
     * @return The roles found.
     * @throws IllegalArgumentException
     *             If application is null.
     */
    public Set<Role> findRoles(Application application, Set<Group> userGroups) {
        if (application == null) {
            throw new IllegalArgumentException(
                    "The application argument can't be null");
        }

        Set<Role> result = new HashSet<Role>();
        Object source;

        for (RoleMapping mapping : getRoleMappings()) {
            source = mapping.getSource();

            if ((userGroups != null) && userGroups.contains(source)) {
                if (mapping.getTarget().getApplication() == application) {
                    result.add(mapping.getTarget());
                }
            }
        }

        return result;
    }

    /**
     * Finds the roles mapped to a given user, for a specific application.
     * 
     * @param application
     *            The parent application. Can't be null.
     * @param user
     *            The user.
     * @return The roles found.
     * @throws IllegalArgumentException
     *             If application is null.
     */
    public Set<Role> findRoles(Application application, User user) {
        if (application == null) {
            throw new IllegalArgumentException(
                    "The application argument can't be null");
        }

        Set<Role> result = new HashSet<Role>();
        Object source;

        for (RoleMapping mapping : getRoleMappings()) {
            source = mapping.getSource();

            if ((user != null) && user.equals(source)) {
                if (mapping.getTarget().getApplication() == application) {
                    result.add(mapping.getTarget());
                }
            }
        }

        return result;
    }

    /**
     * Finds the roles mapped to given user group.
     * 
     * @param userGroup
     *            The user group.
     * @return The roles found.
     */
    public Set<Role> findRoles(Group userGroup) {
        Set<Role> result = new HashSet<Role>();
        Object source;

        for (RoleMapping mapping : getRoleMappings()) {
            source = mapping.getSource();

            if ((userGroup != null) && userGroup.equals(source)) {
                result.add(mapping.getTarget());
            }
        }

        return result;
    }

    /**
     * Finds the roles mapped to given user groups.
     * 
     * @param userGroups
     *            The user groups.
     * @return The roles found.
     */
    public Set<Role> findRoles(Set<Group> userGroups) {
        Set<Role> result = new HashSet<Role>();
        Object source;

        for (RoleMapping mapping : getRoleMappings()) {
            source = mapping.getSource();

            if ((userGroups != null) && userGroups.contains(source)) {
                result.add(mapping.getTarget());
            }
        }

        return result;
    }

    /**
     * Finds the roles mapped to a given user.
     * 
     * @param user
     *            The user.
     * @return The roles found.
     */
    public Set<Role> findRoles(User user) {
        Set<Role> result = new HashSet<Role>();
        Object source;

        for (RoleMapping mapping : getRoleMappings()) {
            source = mapping.getSource();

            if ((user != null) && user.equals(source)) {
                result.add(mapping.getTarget());
            }
        }

        return result;
    }

    /**
     * Finds a user in the organization based on its identifier.
     * 
     * @param userIdentifier
     *            The identifier to match.
     * @return The matched user or null.
     */
    public User findUser(String userIdentifier) {
        User result = null;
        User user;

        for (int i = 0; (result == null) && (i < getUsers().size()); i++) {
            user = getUsers().get(i);

            if (user.getIdentifier().equals(userIdentifier)) {
                result = user;
            }
        }

        return result;
    }

    /**
     * Returns the modifiable list of role mappings.
     * 
     * @return The modifiable list of role mappings.
     */
    private List<RoleMapping> getRoleMappings() {
        return roleMappings;
    }

    /**
     * Returns the modifiable list of root groups.
     * 
     * @return The modifiable list of root groups.
     */
    public List<Group> getRootGroups() {
        return rootGroups;
    }

    /**
     * Returns the modifiable list of users.
     * 
     * @return The modifiable list of users.
     */
    public List<User> getUsers() {
        return users;
    }

    /**
     * Maps a group defined in a component to a role defined in the application.
     * 
     * @param group
     *            The source group.
     * @param role
     *            The target role.
     */
    public void map(Group group, Role role) {
        getRoleMappings().add(new RoleMapping(group, role));
    }

    /**
     * Maps a user defined in a component to a role defined in the application.
     * 
     * @param user
     *            The source user.
     * @param application
     *            The parent application. Can't be null.
     * @param roleName
     *            The target role name.
     * @throws IllegalArgumentException
     *             If application is null.
     */
    public void map(User user, Application application, String roleName) {
<<<<<<< HEAD
        map(user, Role.get(application, roleName, null));
=======
        if (application == null) {
            throw new IllegalArgumentException(
                    "The application argument can't be null");
        }

        Role role = (application == null) ? null : application
                .getRole(roleName);
        role = (role == null) ? new Role(application, roleName) : role;
        map(user, role);
>>>>>>> 922d82d4
    }

    /**
     * Maps a user defined in a component to a role defined in the application.
     * 
     * @param user
     *            The source user.
     * @param role
     *            The target role.
     */
    public void map(User user, Role role) {
        getRoleMappings().add(new RoleMapping(user, role));
    }

    /**
     * Sets the modifiable list of root groups. This method clears the current
     * list and adds all entries in the parameter list.
     * 
     * @param rootGroups
     *            A list of root groups.
     */
    public void setRootGroups(List<Group> rootGroups) {
        synchronized (getRootGroups()) {
            if (rootGroups != getRootGroups()) {
                getRootGroups().clear();

                if (rootGroups != null) {
                    getRootGroups().addAll(rootGroups);
                }
            }
        }
    }

    /**
     * Sets the modifiable list of users. This method clears the current list
     * and adds all entries in the parameter list.
     * 
     * @param users
     *            A list of users.
     */
    public void setUsers(List<User> users) {
        synchronized (getUsers()) {
            if (users != getUsers()) {
                getUsers().clear();

                if (users != null) {
                    getUsers().addAll(users);
                }
            }
        }
    }

    /**
     * Unmaps a group defined in a component from a role defined in the
     * application.
     * 
     * @param group
     *            The source group.
     * @param application
     *            The parent application. Can't be null.
     * @param roleName
     *            The target role name.
     * @throws IllegalArgumentException
     *             If application is null.
     */
    public void unmap(Group group, Application application, String roleName) {
<<<<<<< HEAD
        unmap(group, Role.get(application, roleName, null));
=======
        if (application == null) {
            throw new IllegalArgumentException(
                    "The application argument can't be null");
        }

        Role role = (application == null) ? null : application
                .getRole(roleName);
        role = (role == null) ? new Role(application, roleName) : role;
        unmap(group, role);
>>>>>>> 922d82d4
    }

    /**
     * Unmaps a group defined in a component from a role defined in the
     * application.
     * 
     * @param group
     *            The source group.
     * @param role
     *            The target role.
     */
    public void unmap(Group group, Role role) {
        unmap((Object) group, role);
    }

    /**
     * Unmaps an element (user, group or organization) defined in a component
     * from a role defined in the application.
     * 
     * @param group
     *            The source group.
     * @param role
     *            The target role.
     */
    private void unmap(Object source, Role role) {
        RoleMapping mapping;

        for (int i = getRoleMappings().size(); i >= 0; i--) {
            mapping = getRoleMappings().get(i);

            if (mapping.getSource().equals(source)
                    && mapping.getTarget().equals(role)) {
                getRoleMappings().remove(i);
            }
        }
    }

    /**
     * Unmaps a user defined in a component from a role defined in the
     * application.
     * 
     * @param user
     *            The source user.
     * @param application
     *            The parent application. Can't be null.
     * @param roleName
     *            The target role name.
     * @throws IllegalArgumentException
     *             If application is null.
     */
    public void unmap(User user, Application application, String roleName) {
<<<<<<< HEAD
        unmap(user, Role.get(application, roleName, null));
=======
        if (application == null) {
            throw new IllegalArgumentException(
                    "The application argument can't be null");
        }

        Role role = (application == null) ? null : application
                .getRole(roleName);
        role = (role == null) ? new Role(application, roleName) : role;
        unmap(user, role);
>>>>>>> 922d82d4
    }

    /**
     * Unmaps a user defined in a component from a role defined in the
     * application.
     * 
     * @param user
     *            The source user.
     * @param role
     *            The target role.
     */
    public void unmap(User user, Role role) {
        unmap((Object) user, role);
    }

}<|MERGE_RESOLUTION|>--- conflicted
+++ resolved
@@ -455,19 +455,7 @@
      *             If application is null.
      */
     public void map(User user, Application application, String roleName) {
-<<<<<<< HEAD
         map(user, Role.get(application, roleName, null));
-=======
-        if (application == null) {
-            throw new IllegalArgumentException(
-                    "The application argument can't be null");
-        }
-
-        Role role = (application == null) ? null : application
-                .getRole(roleName);
-        role = (role == null) ? new Role(application, roleName) : role;
-        map(user, role);
->>>>>>> 922d82d4
     }
 
     /**
@@ -534,19 +522,7 @@
      *             If application is null.
      */
     public void unmap(Group group, Application application, String roleName) {
-<<<<<<< HEAD
         unmap(group, Role.get(application, roleName, null));
-=======
-        if (application == null) {
-            throw new IllegalArgumentException(
-                    "The application argument can't be null");
-        }
-
-        Role role = (application == null) ? null : application
-                .getRole(roleName);
-        role = (role == null) ? new Role(application, roleName) : role;
-        unmap(group, role);
->>>>>>> 922d82d4
     }
 
     /**
@@ -598,19 +574,7 @@
      *             If application is null.
      */
     public void unmap(User user, Application application, String roleName) {
-<<<<<<< HEAD
         unmap(user, Role.get(application, roleName, null));
-=======
-        if (application == null) {
-            throw new IllegalArgumentException(
-                    "The application argument can't be null");
-        }
-
-        Role role = (application == null) ? null : application
-                .getRole(roleName);
-        role = (role == null) ? new Role(application, roleName) : role;
-        unmap(user, role);
->>>>>>> 922d82d4
     }
 
     /**
