/**
 * Copyright 2005-2012 Restlet S.A.S.
 * 
 * The contents of this file are subject to the terms of one of the following
 * open source licenses: Apache 2.0 or LGPL 3.0 or LGPL 2.1 or CDDL 1.0 or EPL
 * 1.0 (the "Licenses"). You can select the license that you prefer but you may
 * not use this file except in compliance with one of these Licenses.
 * 
 * You can obtain a copy of the Apache 2.0 license at
 * http://www.opensource.org/licenses/apache-2.0
 * 
 * You can obtain a copy of the LGPL 3.0 license at
 * http://www.opensource.org/licenses/lgpl-3.0
 * 
 * You can obtain a copy of the LGPL 2.1 license at
 * http://www.opensource.org/licenses/lgpl-2.1
 * 
 * You can obtain a copy of the CDDL 1.0 license at
 * http://www.opensource.org/licenses/cddl1
 * 
 * You can obtain a copy of the EPL 1.0 license at
 * http://www.opensource.org/licenses/eclipse-1.0
 * 
 * See the Licenses for the specific language governing permissions and
 * limitations under the Licenses.
 * 
 * Alternatively, you can obtain a royalty free commercial license with less
 * limitations, transferable or non-transferable, directly at
 * http://www.restlet.com/products/restlet-framework
 * 
 * Restlet is a registered trademark of Restlet S.A.S.
 */

package org.restlet.engine.util;

import org.restlet.Application;
import org.restlet.Request;
import org.restlet.Response;
import org.restlet.data.LocalReference;
import org.restlet.data.Protocol;
import org.restlet.engine.TemplateDispatcher;

/**
 * Client dispatcher for a component child.
 * 
 * Concurrency note: instances of this class or its subclasses can be invoked by
 * several threads at the same time and therefore must be thread-safe. You
 * should be especially careful when storing state as member variables.
 * 
 * @author Jerome Louvel
 */
public class ChildClientDispatcher extends TemplateDispatcher {

    /** The child context. */
    private ChildContext childContext;

    /**
     * Constructor.
     * 
     * @param childContext
     *            The child context.
     */
    public ChildClientDispatcher(ChildContext childContext) {
        this.childContext = childContext;
    }

    /**
     * Transmits the call to the parent component except if the call is internal
     * as denoted by the {@link Protocol#RIAP} protocol and targets this child
     * application.
     * 
     * 
     * @param request
     *            The request to handle.
     * @param response
     *            The response to update.
     */
    @Override
<<<<<<< HEAD
    public int beforeHandle(Request request, Response response) {
        int result = super.doHandle(request, response);
=======
    public int doHandle(Request request, Response response) {
        int result = CONTINUE;

>>>>>>> 6a90df1f
        Protocol protocol = request.getProtocol();

        if (protocol.equals(Protocol.RIAP)) {
            // Let's dispatch it
            LocalReference cr = new LocalReference(request.getResourceRef());

            if (cr.getRiapAuthorityType() == LocalReference.RIAP_APPLICATION) {
                if ((getChildContext() != null)
                        && (getChildContext().getChild() instanceof Application)) {
                    Application application = (Application) getChildContext()
                            .getChild();
                    request.getResourceRef().setBaseRef(
                            request.getResourceRef().getHostIdentifier());
                    application.getInboundRoot().handle(request, response);
                }
            } else if (cr.getRiapAuthorityType() == LocalReference.RIAP_COMPONENT) {
                parentHandle(request, response);
            } else if (cr.getRiapAuthorityType() == LocalReference.RIAP_HOST) {
                parentHandle(request, response);
            } else {
                getLogger()
                        .warning(
                                "Unknown RIAP authority. Only \"component\", \"host\" and \"application\" are supported.");
                result = STOP;
            }
        } else {
            if ((getChildContext() != null)
                    && (getChildContext().getChild() instanceof Application)) {
                Application application = (Application) getChildContext()
                        .getChild();

                if (!application.getConnectorService().getClientProtocols()
                        .contains(protocol)) {
                    getLogger()
                            .fine("The protocol used by this request is not declared in the application's connector service. "
                                    + "Please update the list of client connectors used by your application and restart it.");
                }
            }

            parentHandle(request, response);
        }
<<<<<<< HEAD

=======
        
>>>>>>> 6a90df1f
        return result;
    }

    /**
     * Returns the child context.
     * 
     * @return The child context.
     */
    private ChildContext getChildContext() {
<<<<<<< HEAD
        return this.childContext;
=======
        return childContext;
>>>>>>> 6a90df1f
    }

    /**
     * Asks to the parent component to handle the call.
     * 
     * @param request
     *            The request to handle.
     * @param response
     *            The response to update.
     */
    private void parentHandle(Request request, Response response) {
        if (getChildContext() != null) {
            if (getChildContext().getParentContext() != null) {
                if (getChildContext().getParentContext().getClientDispatcher() != null) {
                    getChildContext().getParentContext().getClientDispatcher()
                            .handle(request, response);
                } else {
                    getLogger()
                            .warning(
                                    "The parent context doesn't have a client dispatcher available. Unable to handle call.");
                }
            } else {
                getLogger()
                        .warning(
                                "Your Restlet doesn't have a parent context available.");
            }
        } else {
            getLogger().warning(
                    "Your Restlet doesn't have a context available.");
        }
    }

}<|MERGE_RESOLUTION|>--- conflicted
+++ resolved
@@ -76,14 +76,9 @@
      *            The response to update.
      */
     @Override
-<<<<<<< HEAD
-    public int beforeHandle(Request request, Response response) {
-        int result = super.doHandle(request, response);
-=======
     public int doHandle(Request request, Response response) {
         int result = CONTINUE;
 
->>>>>>> 6a90df1f
         Protocol protocol = request.getProtocol();
 
         if (protocol.equals(Protocol.RIAP)) {
@@ -125,11 +120,7 @@
 
             parentHandle(request, response);
         }
-<<<<<<< HEAD
-
-=======
         
->>>>>>> 6a90df1f
         return result;
     }
 
@@ -139,11 +130,7 @@
      * @return The child context.
      */
     private ChildContext getChildContext() {
-<<<<<<< HEAD
-        return this.childContext;
-=======
         return childContext;
->>>>>>> 6a90df1f
     }
 
     /**
