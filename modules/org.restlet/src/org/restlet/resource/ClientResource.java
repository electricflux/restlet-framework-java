/**
 * Copyright 2005-2012 Restlet S.A.S.
 * 
 * The contents of this file are subject to the terms of one of the following
 * open source licenses: Apache 2.0 or LGPL 3.0 or LGPL 2.1 or CDDL 1.0 or EPL
 * 1.0 (the "Licenses"). You can select the license that you prefer but you may
 * not use this file except in compliance with one of these Licenses.
 * 
 * You can obtain a copy of the Apache 2.0 license at
 * http://www.opensource.org/licenses/apache-2.0
 * 
 * You can obtain a copy of the LGPL 3.0 license at
 * http://www.opensource.org/licenses/lgpl-3.0
 * 
 * You can obtain a copy of the LGPL 2.1 license at
 * http://www.opensource.org/licenses/lgpl-2.1
 * 
 * You can obtain a copy of the CDDL 1.0 license at
 * http://www.opensource.org/licenses/cddl1
 * 
 * You can obtain a copy of the EPL 1.0 license at
 * http://www.opensource.org/licenses/eclipse-1.0
 * 
 * See the Licenses for the specific language governing permissions and
 * limitations under the Licenses.
 * 
 * Alternatively, you can obtain a royalty free commercial license with less
 * limitations, transferable or non-transferable, directly at
 * http://www.restlet.com/products/restlet-framework
 * 
 * Restlet is a registered trademark of Restlet S.A.S.
 */

package org.restlet.resource;

import java.util.ArrayList;
import java.util.List;
import java.util.logging.Level;

import org.restlet.Client;
import org.restlet.Context;
import org.restlet.Request;
import org.restlet.Response;
import org.restlet.Restlet;
import org.restlet.Uniform;
import org.restlet.data.ChallengeResponse;
import org.restlet.data.ChallengeScheme;
import org.restlet.data.ClientInfo;
import org.restlet.data.Conditions;
import org.restlet.data.Cookie;
import org.restlet.data.MediaType;
import org.restlet.data.Method;
import org.restlet.data.Parameter;
import org.restlet.data.Preference;
import org.restlet.data.Protocol;
import org.restlet.data.Range;
import org.restlet.data.Reference;
import org.restlet.data.Status;
import org.restlet.engine.TemplateDispatcher;
import org.restlet.representation.Representation;
import org.restlet.representation.StringRepresentation;
import org.restlet.representation.Variant;
import org.restlet.util.Series;

/**
 * Client-side resource. Acts like a proxy of a target resource.<br>
 * This class changes the semantics of the {@link Resource#getRequest()} and
 * {@link Resource#getResponse()} methods. Since a clientResource may receive
 * severals responses for a single request (in case of interim response), the
 * {@link #getResponse()} method returns the last received response object. The
 * Request object returned by the {@link #getRequest()} is actually a prototype
 * which is cloned (except the representation) just before the {@link #handle()}
 * method is called.<br>
 * Users must be aware that by most representations can only be read or written
 * once. Some others, such as {@link StringRepresentation} stored the entity in
 * memory which can be read several times but has the drawback to consume
 * memory.<br>
 * Concurrency note: instances of the class are not designed to be shared among
 * several threads. If thread-safety is necessary, consider using the
 * lower-level {@link Client} class instead.
 * 
 * @author Jerome Louvel
 */
@SuppressWarnings("deprecation")
public class ClientResource extends UniformResource {

    // [ifndef gwt] method
    /**
     * Creates a client resource that proxy calls to the given Java interface
     * into Restlet method calls. It basically creates a new instance of
     * {@link ClientResource} and invokes the {@link #wrap(Class)} method.
     * 
     * @param <T>
     * @param context
     *            The context.
     * @param reference
     *            The target reference.
     * @param resourceInterface
     *            The annotated resource interface class to proxy.
     * @return The proxy instance.
     */
    public static <T> T create(Context context, Reference reference,
            Class<? extends T> resourceInterface) {
        ClientResource clientResource = new ClientResource(context, reference);
        return clientResource.wrap(resourceInterface);
    }

    // [ifndef gwt] method
    /**
     * Creates a client resource that proxy calls to the given Java interface
     * into Restlet method calls. It basically creates a new instance of
     * {@link ClientResource} and invokes the {@link #wrap(Class)} method.
     * 
     * @param <T>
     * @param resourceInterface
     *            The annotated resource interface class to proxy.
     * @return The proxy instance.
     */
    public static <T> T create(Reference reference,
            Class<? extends T> resourceInterface) {
        return create(null, reference, resourceInterface);
    }

    // [ifndef gwt] method
    /**
     * Creates a client resource that proxy calls to the given Java interface
     * into Restlet method calls. It basically creates a new instance of
     * {@link ClientResource} and invokes the {@link #wrap(Class)} method.
     * 
     * @param <T>
     * @param uri
     *            The target URI.
     * @param resourceInterface
     *            The annotated resource interface class to proxy.
     * @return The proxy instance.
     */
    public static <T> T create(String uri, Class<? extends T> resourceInterface) {
        return create(null, new Reference(uri), resourceInterface);
    }

    /** Indicates if redirections should be automatically followed. */
    private volatile boolean followingRedirects;

    /**
     * Indicates if maximum number of redirections that can be automatically
     * followed for a single call.
     */
    private volatile int maxRedirects;

    /** The next Restlet. */
    private volatile Uniform next;

    /** Indicates if the next Restlet has been created. */
    private volatile boolean nextCreated;

    // [ifndef gwt] member
    /**
     * Indicates if transient or unknown size request entities should be
     * buffered before being sent.
     */
    private volatile boolean requestEntityBuffering;

    // [ifndef gwt] member
    /**
     * Indicates if transient or unknown size response entities should be
     * buffered after being received.
     */
    private volatile boolean responseEntityBuffering;

    /** Number of retry attempts before reporting an error. */
    private volatile int retryAttempts;

    /** Delay in milliseconds between two retry attempts. */
    private volatile long retryDelay;

    /** Indicates if idempotent requests should be retried on error. */
    private volatile boolean retryOnError;

    /**
     * Empty constructor.
     */
    protected ClientResource() {
    }

    /**
     * Constructor.
     * 
     * @param resource
     *            The client resource to copy.
     */
    public ClientResource(ClientResource resource) {
        Request request = new Request(resource.getRequest());
        Response response = new Response(request);
        this.next = resource.getNext();
        this.followingRedirects = resource.isFollowingRedirects();
        this.maxRedirects = resource.getMaxRedirects();
        this.retryOnError = resource.isRetryOnError();
        this.retryDelay = resource.getRetryDelay();
        this.retryAttempts = resource.getRetryAttempts();

        // [ifndef gwt]
        this.requestEntityBuffering = resource.isRequestEntityBuffering();
        this.responseEntityBuffering = resource.isResponseEntityBuffering();
        setApplication(resource.getApplication());
        // [enddef]
        init(resource.getContext(), request, response);
    }

    // [ifndef gwt] method
    /**
     * Constructor.
     * 
     * @param context
     *            The context.
     * @param uri
     *            The target URI.
     */
    public ClientResource(Context context, java.net.URI uri) {
        this(context, Method.GET, uri);
    }

    // [ifndef gwt] method
    /**
     * Constructor.
     * 
     * @param context
     *            The context.
     * @param method
     *            The method to call.
     * @param uri
     *            The target URI.
     */
    public ClientResource(Context context, Method method, java.net.URI uri) {
        this(context, method, new Reference(uri));
    }

    /**
     * Constructor.
     * 
     * @param context
     *            The context.
     * @param method
     *            The method to call.
     * @param reference
     *            The target reference.
     */
    public ClientResource(Context context, Method method, Reference reference) {
        this(context, new Request(method, reference), new Response(null));
    }

    /**
     * Constructor.
     * 
     * @param context
     *            The context.
     * @param method
     *            The method to call.
     * @param uri
     *            The target URI.
     */
    public ClientResource(Context context, Method method, String uri) {
        this(context, method, new Reference(uri));
    }

    /**
     * Constructor.
     * 
     * @param context
     *            The context.
     * @param reference
     *            The target reference.
     */
    public ClientResource(Context context, Reference reference) {
        this(context, Method.GET, reference);
    }

    /**
     * Constructor.
     * 
     * @param context
     *            The current context.
     * @param request
     *            The handled request.
     */
    public ClientResource(Context context, Request request) {
        this(context, request, null);
    }

    /**
     * Constructor.
     * 
     * @param context
     *            The current context.
     * @param request
     *            The handled request.
     * @param response
     *            The handled response.
     */
    public ClientResource(Context context, Request request, Response response) {
        if (context == null) {
            context = Context.getCurrent();
        }

        // Don't remove this line.
        // See other constructor ClientResource(Context, Method, Reference)
        response.setRequest(request);

        this.followingRedirects = true;
        this.maxRedirects = 10;
        this.retryOnError = true;
        this.retryDelay = 2000L;
        this.retryAttempts = 2;
        // [ifndef gwt]
        this.requestEntityBuffering = false;
        this.responseEntityBuffering = false;
        // [enddef]
        init(context, request, response);
    }

    /**
     * Constructor.
     * 
     * @param context
     *            The context.
     * @param uri
     *            The target URI.
     */
    public ClientResource(Context context, String uri) {
        this(context, Method.GET, uri);
    }

    // [ifndef gwt] method
    /**
     * Constructor.
     * 
     * @param uri
     *            The target URI.
     */
    public ClientResource(java.net.URI uri) {
        this(Context.getCurrent(), null, uri);
    }

    // [ifndef gwt] method
    /**
     * Constructor.
     * 
     * @param method
     *            The method to call.
     * @param uri
     *            The target URI.
     */
    public ClientResource(Method method, java.net.URI uri) {
        this(Context.getCurrent(), method, uri);
    }

    /**
     * Constructor.
     * 
     * @param method
     *            The method to call.
     * @param reference
     *            The target reference.
     */
    public ClientResource(Method method, Reference reference) {
        this(Context.getCurrent(), method, reference);
    }

    /**
     * Constructor.
     * 
     * @param method
     *            The method to call.
     * @param uri
     *            The target URI.
     */
    public ClientResource(Method method, String uri) {
        this(Context.getCurrent(), method, uri);
    }

    /**
     * Constructor.
     * 
     * @param reference
     *            The target reference.
     */
    public ClientResource(Reference reference) {
        this(Context.getCurrent(), null, reference);
    }

    /**
     * Constructor.
     * 
     * @param request
     *            The handled request.
     */
    public ClientResource(Request request) {
        this(request, null);
    }

    /**
     * Constructor.
     * 
     * @param request
     *            The handled request.
     * @param response
     *            The handled response.
     */
    public ClientResource(Request request, Response response) {
        this(Context.getCurrent(), request, response);
    }

    /**
     * Constructor.
     * 
     * @param uri
     *            The target URI.
     */
    public ClientResource(String uri) {
        this(Context.getCurrent(), Method.GET, uri);
    }

    /**
     * Updates the client preferences to accept the given media type with a 1.0
     * quality.
     * 
     * @param mediaType
     *            The media type to accept.
     */
    public void accept(MediaType mediaType) {
        getClientInfo().getAcceptedMediaTypes().add(
                new Preference<MediaType>(mediaType));
    }

    /**
     * Updates the client preferences to accept the given media types with a 1.0
     * quality.
     * 
     * @param mediaTypes
     *            The media type to accept.
     */
    public void accept(MediaType... mediaTypes) {
        if (mediaTypes != null) {
            for (MediaType mediaType : mediaTypes) {
                getClientInfo().getAcceptedMediaTypes().add(
                        new Preference<MediaType>(mediaType));
            }
        }
    }

    /**
     * Updates the client preferences to accept the given media type with a
     * given quality.
     * 
     * @param mediaType
     *            The media type to accept.
     * @param quality
     *            The quality to set.
     */
    public void accept(MediaType mediaType, float quality) {
        getClientInfo().getAcceptedMediaTypes().add(
                new Preference<MediaType>(mediaType, quality));
    }

    /**
     * Adds a parameter to the query component. The name and value are
     * automatically encoded if necessary.
     * 
     * @param parameter
     *            The parameter to add.
     * @return The updated reference.
     * @see Reference#addQueryParameter(Parameter)
     */
    public Reference addQueryParameter(Parameter parameter) {
        return getReference().addQueryParameter(parameter);
    }

    /**
     * Adds a parameter to the query component. The name and value are
     * automatically encoded if necessary.
     * 
     * @param name
     *            The parameter name.
     * @param value
     *            The optional parameter value.
     * @return The updated reference.
     * @see Reference#addQueryParameter(String, String)
     */
    public Reference addQueryParameter(String name, String value) {
        return getReference().addQueryParameter(name, value);
    }

    /**
     * Adds several parameters to the query component. The name and value are
     * automatically encoded if necessary.
     * 
     * @param parameters
     *            The parameters to add.
     * @return The updated reference.
     * @see Reference#addQueryParameters(Iterable)
     */
    public Reference addQueryParameters(Iterable<Parameter> parameters) {
        return getReference().addQueryParameters(parameters);
    }

    /**
     * Adds a segment at the end of the path. If the current path doesn't end
     * with a slash character, one is inserted before the new segment value. The
     * value is automatically encoded if necessary.
     * 
     * @param value
     *            The segment value to add.
     * @return The updated reference.
     * @see Reference#addSegment(String)
     */
    public Reference addSegment(String value) {
        return getReference().addSegment(value);
    }

    /**
     * Creates a next Restlet is no one is set. By default, it creates a new
     * {@link Client} based on the protocol of the resource's URI reference.
     * 
     * @return The created next Restlet or null.
     */
    protected Uniform createNext() {
        Uniform result = null;

        // [ifndef gwt]
        // Prefer the outbound root
        result = getApplication().getOutboundRoot();
        // [enddef]

        if ((result == null) && (getContext() != null)) {
            // Try using directly the client dispatcher
            result = getContext().getClientDispatcher();
        }

        if (result == null) {
            // As a final option, try creating a client connector
            // [ifdef gwt] uncomment
            // if (getReference().isRelative()) {
            // getReference().setBaseRef(
            // com.google.gwt.core.client.GWT.getHostPageBaseURL());
            // setReference(getReference().getTargetRef());
            // }
            // [enddef]

            Protocol rProtocol = getProtocol();
            Reference rReference = getReference();
            Protocol protocol = (rProtocol != null) ? rProtocol
                    : (rReference != null) ? rReference.getSchemeProtocol()
                            : null;

            if (protocol != null) {
<<<<<<< HEAD
                Client client = new Client(protocol);
                TemplateDispatcher dispatcher = new TemplateDispatcher();
                dispatcher.setNext(client);
                result = dispatcher;
=======
                // [ifndef gwt]
                org.restlet.engine.TemplateDispatcher dispatcher = new org.restlet.engine.TemplateDispatcher();
                dispatcher.setNext(new Client(protocol));
                result = dispatcher;
                // [enddef]
                // [ifdef gwt] uncomment
                result = new Client(protocol);
                // [enddef]
>>>>>>> 6a90df1f
            }
        }

        return result;
    }

    /**
     * Creates a new request by cloning the one wrapped by this class.
     * 
     * @return The new response.
     * @see #getRequest()
     */
    public Request createRequest() {
        return createRequest(getRequest());
    }

    /**
     * Creates a new request by cloning the given one.
     * 
     * @param prototype
     *            The prototype request.
     * @return The new response.
     * @deprecated Use {@link #createRequest()} instead
     */
    @Deprecated
    public Request createRequest(Request prototype) {
        return new Request(prototype);
    }

    /**
     * Creates a new response for the given request.
     * 
     * @param request
     *            The associated request.
     * @return The new response.
     */
    protected Response createResponse(Request request) {
        return new Response(request);
    }

    /**
     * Deletes the target resource and all its representations. If a success
     * status is not returned, then a resource exception is thrown.
     * 
     * @return The optional response entity.
     * @see <a
     *      href="http://www.w3.org/Protocols/rfc2616/rfc2616-sec9.html#sec9.7">HTTP
     *      DELETE method</a>
     */
    public Representation delete() throws ResourceException {
        return handle(Method.DELETE);
    }

    // [ifndef gwt] method
    /**
     * Deletes the target resource and all its representations. If a success
     * status is not returned, then a resource exception is thrown.
     * 
     * @param <T>
     *            The expected type for the response entity.
     * @param resultClass
     *            The expected class for the response entity object.
     * @return The response entity object.
     * @see <a
     *      href="http://www.w3.org/Protocols/rfc2616/rfc2616-sec9.html#sec9.7">HTTP
     *      DELETE method</a>
     */
    public <T> T delete(Class<T> resultClass) throws ResourceException {
        return handle(Method.DELETE, resultClass);
    }

    /**
     * Deletes the target resource and all its representations. If a success
     * status is not returned, then a resource exception is thrown.
     * 
     * @param mediaType
     *            The media type of the representation to retrieve.
     * @return The representation matching the given media type.
     * @throws ResourceException
     * @see <a
     *      href="http://www.w3.org/Protocols/rfc2616/rfc2616-sec9.html#sec9.7">HTTP
     *      DELETE method</a>
     */
    public Representation delete(MediaType mediaType) throws ResourceException {
        return handle(Method.DELETE, mediaType);
    }

    /**
     * By default, it throws a new resource exception. This can be overridden to
     * provide a different behavior.
     */
    @Override
    public void doError(Status errorStatus) {
        throw new ResourceException(errorStatus);
    }

    /**
     * Releases the resource by stopping any connector automatically created and
     * associated to the "next" property (see {@link #getNext()} method.
     */
    @Override
    protected void doRelease() throws ResourceException {
        if ((getNext() != null) && this.nextCreated) {
            if (getNext() instanceof Restlet) {
                try {
                    ((Restlet) getNext()).stop();
                } catch (Exception e) {
                    throw new ResourceException(e);
                }
            }

            setNext(null);
        }
    }

    /**
     * Attempts to {@link #release()} the resource.
     */
    @Override
    protected void finalize() throws Throwable {
        release();
    }

    /**
     * Represents the resource using content negotiation to select the best
     * variant based on the client preferences. Note that the client preferences
     * will be automatically adjusted, but only for this request. If you want to
     * change them once for all, you can use the {@link #getClientInfo()}
     * method.<br>
     * <br>
     * If a success status is not returned, then a resource exception is thrown.
     * 
     * @return The best representation.
     * @throws ResourceException
     * @see <a
     *      href="http://www.w3.org/Protocols/rfc2616/rfc2616-sec9.html#sec9.3">HTTP
     *      GET method</a>
     */
    public Representation get() throws ResourceException {
        return handle(Method.GET);
    }

    // [ifndef gwt] method
    /**
     * Represents the resource in the given object class. Note that the client
     * preferences will be automatically adjusted, but only for this request. If
     * you want to change them once for all, you can use the
     * {@link #getClientInfo()} method.<br>
     * <br>
     * If a success status is not returned, then a resource exception is thrown.
     * 
     * @param <T>
     *            The expected type for the response entity.
     * @param resultClass
     *            The expected class for the response entity object.
     * @return The response entity object.
     * @throws ResourceException
     * @see <a
     *      href="http://www.w3.org/Protocols/rfc2616/rfc2616-sec9.html#sec9.3">HTTP
     *      GET method</a>
     */
    public <T> T get(Class<T> resultClass) throws ResourceException {
        return handle(Method.GET, resultClass);
    }

    /**
     * Represents the resource using a given media type. Note that the client
     * preferences will be automatically adjusted, but only for this request. If
     * you want to change them once for all, you can use the
     * {@link #getClientInfo()} method.<br>
     * <br>
     * If a success status is not returned, then a resource exception is thrown.
     * 
     * @param mediaType
     *            The media type of the representation to retrieve.
     * @return The representation matching the given media type.
     * @throws ResourceException
     * @see <a
     *      href="http://www.w3.org/Protocols/rfc2616/rfc2616-sec9.html#sec9.3">HTTP
     *      GET method</a>
     */
    public Representation get(MediaType mediaType) throws ResourceException {
        return handle(Method.GET, mediaType);
    }

    /**
     * Returns the attribute value by looking up the given name in the request
     * attributes maps. This is typically used for variables that are declared
     * in the URI template used to route the call to this resource.
     * 
     * @param name
     *            The attribute name.
     * @return The request attribute value.
     */
    public String getAttribute(String name) {
        return (String) getRequestAttributes().get(name);
    }

    /**
     * Returns the child resource defined by its URI relatively to the current
     * resource. The child resource is defined in the sense of hierarchical
     * URIs. If the resource URI is not hierarchical, then an exception is
     * thrown.
     * 
     * @param relativeRef
     *            The URI reference of the child resource relatively to the
     *            current resource seen as the parent resource.
     * @return The child resource.
     * @throws ResourceException
     */
    public ClientResource getChild(Reference relativeRef)
            throws ResourceException {
        ClientResource result = null;

        if ((relativeRef != null) && relativeRef.isRelative()) {
            result = new ClientResource(this);
            result.setReference(new Reference(getReference().getTargetRef(),
                    relativeRef).getTargetRef());
        } else {
            doError(Status.CLIENT_ERROR_BAD_REQUEST,
                    "The child URI is not relative.");
        }

        return result;
    }

    // [ifndef gwt] method
    /**
     * Wraps the child client resource to proxy calls to the given Java
     * interface into Restlet method calls. The child resource is defined in the
     * sense of hierarchical URIs. If the resource URI is not hierarchical, then
     * an exception is thrown.
     * 
     * @param <T>
     * @param relativeRef
     *            The URI reference of the child resource relatively to the
     *            current resource seen as the parent resource.
     * @param resourceInterface
     *            The annotated resource interface class to proxy.
     * @return The proxy instance.
     */
    public <T> T getChild(Reference relativeRef,
            Class<? extends T> resourceInterface) throws ResourceException {
        T result = null;
        ClientResource childResource = getChild(relativeRef);

        if (childResource != null) {
            result = childResource.wrap(resourceInterface);
        }

        return result;
    }

    /**
     * Returns the child resource defined by its URI relatively to the current
     * resource. The child resource is defined in the sense of hierarchical
     * URIs. If the resource URI is not hierarchical, then an exception is
     * thrown.
     * 
     * @param relativeUri
     *            The URI of the child resource relatively to the current
     *            resource seen as the parent resource.
     * @return The child resource.
     * @throws ResourceException
     */
    public ClientResource getChild(String relativeUri) throws ResourceException {
        return getChild(new Reference(relativeUri));
    }

    // [ifndef gwt] method
    /**
     * Wraps the child client resource to proxy calls to the given Java
     * interface into Restlet method calls. The child resource is defined in the
     * sense of hierarchical URIs. If the resource URI is not hierarchical, then
     * an exception is thrown.
     * 
     * @param <T>
     * @param relativeUri
     *            The URI of the child resource relatively to the current
     *            resource seen as the parent resource.
     * @param resourceInterface
     *            The annotated resource interface class to proxy.
     * @return The proxy instance.
     */
    public <T> T getChild(String relativeUri,
            Class<? extends T> resourceInterface) throws ResourceException {
        return getChild(new Reference(relativeUri), resourceInterface);
    }

    /**
     * Returns the maximum number of redirections that can be automatically
     * followed for a single call. Default value is 10.
     * 
     * @return The maximum number of redirections that can be automatically
     *         followed for a single call.
     */
    public int getMaxRedirects() {
        return maxRedirects;
    }

    /**
     * Returns the next Restlet. By default, it is the client dispatcher if a
     * context is available.
     * 
     * @return The next Restlet or null.
     */
    public Uniform getNext() {
        Uniform result = this.next;

        if (result == null) {
            synchronized (this) {
                if (result == null) {
                    result = createNext();

                    if (result != null) {
                        setNext(result);
                        this.nextCreated = true;
                    }
                }
            }
        }

        return result;
    }

    /**
     * Returns the callback invoked on response reception. If the value is not
     * null, then the associated request will be executed asynchronously.
     * 
     * @return The callback invoked on response reception.
     */
    public Uniform getOnResponse() {
        return getRequest().getOnResponse();
    }

    /**
     * Returns the callback invoked after sending the request.
     * 
     * @return The callback invoked after sending the request.
     */
    public Uniform getOnSent() {
        return getRequest().getOnSent();
    }

    /**
     * Returns the parent resource. The parent resource is defined in the sense
     * of hierarchical URIs. If the resource URI is not hierarchical, then an
     * exception is thrown.
     * 
     * @return The parent resource.
     */
    public ClientResource getParent() throws ResourceException {
        ClientResource result = null;

        if (getReference().isHierarchical()) {
            result = new ClientResource(this);
            result.setReference(getReference().getParentRef());
        } else {
            doError(Status.CLIENT_ERROR_BAD_REQUEST,
                    "The resource URI is not hierarchical.");
        }

        return result;
    }

    // [ifndef gwt] method
    /**
     * Wraps the parent client resource to proxy calls to the given Java
     * interface into Restlet method calls. The parent resource is defined in
     * the sense of hierarchical URIs. If the resource URI is not hierarchical,
     * then an exception is thrown.
     * 
     * @param <T>
     * @param resourceInterface
     *            The annotated resource interface class to proxy.
     * @return The proxy instance.
     */
    public <T> T getParent(Class<? extends T> resourceInterface)
            throws ResourceException {
        T result = null;

        ClientResource parentResource = getParent();
        if (parentResource != null) {
            result = parentResource.wrap(resourceInterface);
        }

        return result;
    }

    /**
     * Returns the number of retry attempts before reporting an error. Default
     * value is 2.
     * 
     * @return The number of retry attempts before reporting an error.
     */
    public int getRetryAttempts() {
        return retryAttempts;
    }

    /**
     * Returns the delay in milliseconds between two retry attempts. Default
     * value is 2 seconds.
     * 
     * @return The delay in milliseconds between two retry attempts.
     */
    public long getRetryDelay() {
        return retryDelay;
    }

    /**
     * Handles the call by invoking the next handler. The prototype request is
     * retrieved via {@link #getRequest()} and cloned and the response is set as
     * the latest with {@link #setResponse(Response)}. If necessary the
     * {@link #setNext(Uniform)} method is called as well with a {@link Client}
     * instance matching the request protocol.
     * 
     * @return The optional response entity.
     * @see #getNext()
     */
    @Override
    public Representation handle() {
        Response response = handleOutbound(new Request(getRequest()));
        return (response == null) ? null : response.getEntity();
    }

    /**
     * Handles the call by cloning the prototype request, setting the method and
     * entity.
     * 
     * @param method
     *            The request method to use.
     * @return The optional response entity.
     */
    protected Representation handle(Method method) {
        return handle(method, (Representation) null);
    }

    // [ifndef gwt] method
    /**
     * Handles the call by cloning the prototype request, setting the method and
     * entity.
     * 
     * @param <T>
     *            The expected type for the response entity.
     * @param method
     *            The request method to use.
     * @param resultClass
     *            The expected class for the response entity object.
     * @return The response entity object.
     * @throws ResourceException
     */
    protected <T> T handle(Method method, Class<T> resultClass)
            throws ResourceException {
        return handle(method, null, resultClass);
    }

    /**
     * Handles the call by cloning the prototype request, setting the method and
     * entity.
     * 
     * @param method
     *            The request method to use.
     * @param mediaType
     *            The preferred result media type.
     * @return The optional response entity.
     */
    protected Representation handle(Method method, MediaType mediaType) {
        return handle(method, (Representation) null, mediaType);
    }

    // [ifndef gwt] method
    /**
     * Handles an object entity. Automatically serializes the object using the
     * {@link org.restlet.service.ConverterService}.
     * 
     * @param method
     *            The request method to use.
     * @param entity
     *            The object entity to post.
     * @param resultClass
     *            The class of the response entity.
     * @return The response object entity.
     * @throws ResourceException
     */
    protected <T> T handle(Method method, Object entity, Class<T> resultClass)
            throws ResourceException {
        org.restlet.service.ConverterService cs = getConverterService();
        ClientInfo clientInfo = getClientInfo();

        if (clientInfo.getAcceptedMediaTypes().isEmpty()) {
            cs.updatePreferences(clientInfo.getAcceptedMediaTypes(),
                    resultClass);
        }

        // Prepare the request by cloning the prototype request
        Request request = createRequest();
        request.setMethod(method);
        request.setClientInfo(clientInfo);

        if (entity != null) {
            List<? extends Variant> entityVariants = cs.getVariants(
                    entity.getClass(), null);
            request.setEntity(toRepresentation(
                    entity,
                    getConnegService().getPreferredVariant(entityVariants,
                            request, getMetadataService())));
        } else {
            request.setEntity(null);
        }

        // Actually handle the call
        Response response = handleOutbound(request);
        Representation responseEntity = handleInbound(response);
        return toObject(responseEntity, resultClass);
    }

    /**
     * Handles the call by cloning the prototype request, setting the method and
     * entity.
     * 
     * @param method
     *            The request method to use.
     * @param entity
     *            The request entity to set.
     * @return The optional response entity.
     */
    protected Representation handle(Method method, Representation entity) {
        Request request = createRequest();
        request.setMethod(method);
        request.setEntity(entity);
        return handle(method, entity, getClientInfo());
    }

    /**
     * Handles the call by cloning the prototype request, setting the method and
     * entity.
     * 
     * @param method
     *            The request method to use.
     * @param entity
     *            The request entity to set.
     * @param clientInfo
     *            The client preferences.
     * @return The optional response entity.
     */
    protected Representation handle(Method method, Representation entity,
            ClientInfo clientInfo) {
        // Prepare the request by cloning the prototype request
        Request request = createRequest();
        request.setMethod(method);
        request.setEntity(entity);
        request.setClientInfo(clientInfo);

        // Actually handle the call
        Response response = handleOutbound(request);
        return handleInbound(response);
    }

    /**
     * Handles the call by cloning the prototype request, setting the method and
     * entity.
     * 
     * @param method
     *            The request method to use.
     * @param entity
     *            The request entity to set.
     * @param mediaType
     *            The preferred result media type.
     * @return The optional response entity.
     */
    protected Representation handle(Method method, Representation entity,
            MediaType mediaType) {
        return handle(method, entity, new ClientInfo(mediaType));
    }

    /**
     * Handles the call by invoking the next handler. Then a new response is
     * created and the {@link #handle(Request, Response, List, int, Uniform)}
     * method is invoked and the response set as the latest response with
     * {@link #setResponse(Response)}.
     * 
     * @param request
     *            The request to handle.
     * @return The response created.
     * @see #getNext()
     * @deprecated Use the {@link #handleOutbound(Request)} method instead
     */
    @Deprecated
    public Response handle(Request request) {
        return handleOutbound(request);
    }

    /**
     * Handle the call and follow redirection for safe methods.
     * 
     * @param request
     *            The request to send.
     * @param response
     *            The response to update.
     * @param references
     *            The references that caused a redirection to prevent infinite
     *            loops.
     * @param retryAttempt
     *            The number of remaining attempts.
     * @param next
     *            The next handler handling the call.
     */
    protected void handle(Request request, Response response,
            List<Reference> references, int retryAttempt, Uniform next) {
        if (next != null) {
            // [ifndef gwt]
            // Check if request entity buffering must be done
            Representation entity = request.getEntity();

            if (isRequestEntityBuffering()
                    && (entity != null)
                    && (entity.isTransient() || (entity.getSize() == Representation.UNKNOWN_SIZE))
                    && entity.isAvailable()) {
                request.setEntity(new org.restlet.engine.io.BufferingRepresentation(
                        entity));
            }
            // [enddef]

            // Actually handle the call
            next.handle(request, response);

            // Check for redirections
            if (isFollowingRedirects() && response.getStatus().isRedirection()
                    && (response.getLocationRef() != null)) {
                boolean doRedirection = false;

                if (request.getMethod().isSafe()) {
                    doRedirection = true;
                } else {
                    if (Status.REDIRECTION_SEE_OTHER.equals(response
                            .getStatus())) {
                        // The user agent is redirected using the GET method
                        request.setMethod(Method.GET);
                        request.setEntity(null);
                        doRedirection = true;
                    } else if (Status.REDIRECTION_USE_PROXY.equals(response
                            .getStatus())) {
                        doRedirection = true;
                    }
                }

                if (doRedirection) {
                    redirect(request, response, references, retryAttempt, next);
                } else {
                    getLogger().fine(
                            "Unable to redirect the client call after a response"
                                    + response);
                }
            } else if (isRetryOnError()
                    && response.getStatus().isRecoverableError()
                    && request.getMethod().isIdempotent()
                    && (retryAttempt < getRetryAttempts())
                    && ((request.getEntity() == null) || request.getEntity()
                            .isAvailable())) {
                retry(request, response, references, retryAttempt, next);
            }

            // [ifndef gwt]
            // Check if response entity buffering must be done
            entity = response.getEntity();

            if (isResponseEntityBuffering()
                    && (entity != null)
                    && (entity.isTransient() || (entity.getSize() == Representation.UNKNOWN_SIZE))
                    && entity.isAvailable()) {
                response.setEntity(new org.restlet.engine.io.BufferingRepresentation(
                        entity));
            }
            // [enddef]
        } else {
            getLogger().log(Level.WARNING,
                    "Request ignored as no next Restlet is available");
        }
    }

    /**
     * Handles the inbound call. Note that only synchronous calls are processed.
     * 
     * @param response
     * @return The response's entity, if any.
     */
    public Representation handleInbound(Response response) {
        Representation result = null;

        // Verify that the request was synchronous
        if (response.getRequest().isSynchronous()) {
            if (response.getStatus().isError()) {
                doError(response.getStatus());
            } else {
                result = (response == null) ? null : response.getEntity();
            }
        }

        return result;
    }

    /**
     * Handles the outbound call by invoking the next handler.
     * 
     * @param request
     *            The request to handle.
     * @return The response created.
     * @see #getNext()
     */
    public Response handleOutbound(Request request) {
        Response response = createResponse(request);
        Uniform next = getNext();

        if (next != null) {
            // Effectively handle the call
            handle(request, response, null, 0, next);

            // Update the last received response.
            setResponse(response);
        } else {
            getLogger()
                    .warning(
                            "Unable to process the call for a client resource. No next Restlet has been provided.");
        }

        return response;
    }

    /**
     * Indicates if there is a next Restlet.
     * 
     * @return True if there is a next Restlet.
     */
    public boolean hasNext() {
        return getNext() != null;
    }

    /**
     * Represents the resource using content negotiation to select the best
     * variant based on the client preferences. This method is identical to
     * {@link #get()} but doesn't return the actual content of the
     * representation, only its metadata.<br>
     * <br>
     * Note that the client preferences will be automatically adjusted, but only
     * for this request. If you want to change them once for all, you can use
     * the {@link #getClientInfo()} method.<br>
     * <br>
     * If a success status is not returned, then a resource exception is thrown.
     * 
     * @return The best representation.
     * @throws ResourceException
     * @see <a
     *      href="http://www.w3.org/Protocols/rfc2616/rfc2616-sec9.html#sec9.4">HTTP
     *      HEAD method</a>
     */
    public Representation head() throws ResourceException {
        return handle(Method.HEAD);
    }

    /**
     * Represents the resource using a given media type. This method is
     * identical to {@link #get(MediaType)} but doesn't return the actual
     * content of the representation, only its metadata.<br>
     * <br>
     * Note that the client preferences will be automatically adjusted, but only
     * for this request. If you want to change them once for all, you can use
     * the {@link #getClientInfo()} method.<br>
     * <br>
     * If a success status is not returned, then a resource exception is thrown.
     * 
     * @param mediaType
     *            The media type of the representation to retrieve.
     * @return The representation matching the given media type.
     * @throws ResourceException
     * @see <a
     *      href="http://www.w3.org/Protocols/rfc2616/rfc2616-sec9.html#sec9.4">HTTP
     *      HEAD method</a>
     */
    public Representation head(MediaType mediaType) throws ResourceException {
        return handle(Method.HEAD, mediaType);
    }

    /**
     * Indicates if redirections are followed.
     * 
     * @return True if redirections are followed.
     */
    public boolean isFollowingRedirects() {
        return followingRedirects;
    }

    // [ifndef gwt] method
    /**
     * Indicates if transient or unknown size request entities should be
     * buffered before being sent. This is useful to increase the chance of
     * being able to resubmit a failed request due to network error, or to
     * prevent chunked encoding from being used with HTTP connectors.
     * 
     * @return True if transient request entities should be buffered before
     *         being sent.
     */
    public boolean isRequestEntityBuffering() {
        return requestEntityBuffering;
    }

    // [ifndef gwt] method
    /**
     * Indicates if transient or unknown size response entities should be
     * buffered after being received. This is useful to be able to
     * systematically reuse and process a response entity several times after
     * retrieval.
     * 
     * @return True if transient response entities should be buffered after
     *         being received.
     */
    public boolean isResponseEntityBuffering() {
        return responseEntityBuffering;
    }

    /**
     * Indicates if idempotent requests should be retried on error. Default
     * value is true.
     * 
     * @return True if idempotent requests should be retried on error.
     */
    public boolean isRetryOnError() {
        return retryOnError;
    }

    /**
     * Describes the resource using content negotiation to select the best
     * variant based on the client preferences. If a success status is not
     * returned, then a resource exception is thrown.
     * 
     * @return The best description.
     * @throws ResourceException
     * @see <a
     *      href="http://www.w3.org/Protocols/rfc2616/rfc2616-sec9.html#sec9.2">HTTP
     *      OPTIONS method</a>
     */
    public Representation options() throws ResourceException {
        return handle(Method.OPTIONS);
    }

    // [ifndef gwt] method
    /**
     * Describes the resource using a given media type. If a success status is
     * not returned, then a resource exception is thrown.
     * 
     * @param <T>
     *            The expected type for the response entity.
     * @param resultClass
     *            The expected class for the response entity object.
     * @return The response entity object.
     * @throws ResourceException
     * @see <a
     *      href="http://www.w3.org/Protocols/rfc2616/rfc2616-sec9.html#sec9.2">HTTP
     *      OPTIONS method</a>
     */
    public <T> T options(Class<T> resultClass) throws ResourceException {
        return handle(Method.OPTIONS, resultClass);
    }

    /**
     * Describes the resource using a given media type. If a success status is
     * not returned, then a resource exception is thrown.
     * 
     * @param mediaType
     *            The media type of the representation to retrieve.
     * @return The matched description or null.
     * @throws ResourceException
     * @see <a
     *      href="http://www.w3.org/Protocols/rfc2616/rfc2616-sec9.html#sec9.2">HTTP
     *      OPTIONS method</a>
     */
    public Representation options(MediaType mediaType) throws ResourceException {
        return handle(Method.OPTIONS, mediaType);
    }

    /**
     * Posts an object entity. Automatically serializes the object using the
     * {@link org.restlet.service.ConverterService}.
     * 
     * @param entity
     *            The object entity to post.
     * @return The optional result entity.
     * @throws ResourceException
     * @see <a
     *      href="http://www.w3.org/Protocols/rfc2616/rfc2616-sec9.html#sec9.5">HTTP
     *      POST method</a>
     */
    public Representation post(Object entity) throws ResourceException {
        return post(toRepresentation(entity, null));
    }

    // [ifndef gwt] method
    /**
     * Posts an object entity. Automatically serializes the object using the
     * {@link org.restlet.service.ConverterService}.
     * 
     * @param entity
     *            The object entity to post.
     * @param resultClass
     *            The class of the response entity.
     * @return The response object entity.
     * @throws ResourceException
     * @see <a
     *      href="http://www.w3.org/Protocols/rfc2616/rfc2616-sec9.html#sec9.5">HTTP
     *      POST method</a>
     */
    public <T> T post(Object entity, Class<T> resultClass)
            throws ResourceException {
        return handle(Method.POST, entity, resultClass);
    }

    /**
     * Posts an object entity. Automatically serializes the object using the
     * {@link org.restlet.service.ConverterService}.
     * 
     * @param entity
     *            The object entity to post.
     * @param mediaType
     *            The media type of the representation to retrieve.
     * @return The response object entity.
     * @throws ResourceException
     * @see <a
     *      href="http://www.w3.org/Protocols/rfc2616/rfc2616-sec9.html#sec9.5">HTTP
     *      POST method</a>
     */
    public Representation post(Object entity, MediaType mediaType)
            throws ResourceException {
        return handle(Method.POST, toRepresentation(entity, null), mediaType);
    }

    /**
     * Posts a representation. If a success status is not returned, then a
     * resource exception is thrown.
     * 
     * @param entity
     *            The posted entity.
     * @return The optional result entity.
     * @throws ResourceException
     * @see <a
     *      href="http://www.w3.org/Protocols/rfc2616/rfc2616-sec9.html#sec9.5">HTTP
     *      POST method</a>
     */
    public Representation post(Representation entity) throws ResourceException {
        return handle(Method.POST, entity);
    }

    /**
     * Puts an object entity. Automatically serializes the object using the
     * {@link org.restlet.service.ConverterService}.
     * 
     * @param entity
     *            The object entity to put.
     * @return The optional result entity.
     * @throws ResourceException
     * @see <a
     *      href="http://www.w3.org/Protocols/rfc2616/rfc2616-sec9.html#sec9.6">HTTP
     *      PUT method</a>
     */
    public Representation put(Object entity) throws ResourceException {
        return put(toRepresentation(entity, null));
    }

    // [ifndef gwt] method
    /**
     * Puts an object entity. Automatically serializes the object using the
     * {@link org.restlet.service.ConverterService}.
     * 
     * @param entity
     *            The object entity to put.
     * @param resultClass
     *            The class of the response entity.
     * @return The response object entity.
     * @throws ResourceException
     * @see <a
     *      href="http://www.w3.org/Protocols/rfc2616/rfc2616-sec9.html#sec9.6">HTTP
     *      PUT method</a>
     */
    public <T> T put(Object entity, Class<T> resultClass)
            throws ResourceException {
        return handle(Method.PUT, entity, resultClass);
    }

    /**
     * Puts an object entity. Automatically serializes the object using the
     * {@link org.restlet.service.ConverterService}.
     * 
     * @param entity
     *            The object entity to post.
     * @param mediaType
     *            The media type of the representation to retrieve.
     * @return The response object entity.
     * @throws ResourceException
     * @see <a
     *      href="http://www.w3.org/Protocols/rfc2616/rfc2616-sec9.html#sec9.6">HTTP
     *      PUT method</a>
     */
    public Representation put(Object entity, MediaType mediaType)
            throws ResourceException {
        return handle(Method.PUT, toRepresentation(entity, null), mediaType);
    }

    /**
     * Creates or updates a resource with the given representation as new state
     * to be stored. If a success status is not returned, then a resource
     * exception is thrown.
     * 
     * @param entity
     *            The request entity to store.
     * @return The optional result entity.
     * @throws ResourceException
     * @see <a
     *      href="http://www.w3.org/Protocols/rfc2616/rfc2616-sec9.html#sec9.6">HTTP
     *      PUT method</a>
     */
    public Representation put(Representation entity) throws ResourceException {
        return handle(Method.PUT, entity);
    }

    /**
     * Effectively redirects a client call. By default, it checks for infinite
     * loops and unavailable entities, the references list is updated and the
     * {@link #handle(Request, Response, List, int, Uniform)} method invoked.
     * 
     * @param request
     *            The request to send.
     * @param response
     *            The response to update.
     * @param references
     *            The references that caused a redirection to prevent infinite
     *            loops.
     * @param retryAttempt
     *            The number of remaining attempts.
     * @param next
     *            The next handler handling the call.
     */
    protected void redirect(Request request, Response response,
            List<Reference> references, int retryAttempt, Uniform next) {
        Reference newTargetRef = response.getLocationRef();

        if ((references != null) && references.contains(newTargetRef)) {
            getLogger().warning(
                    "Infinite redirection loop detected with URI: "
                            + newTargetRef);
        } else if (request.getEntity() != null && !request.isEntityAvailable()) {
            getLogger()
                    .warning(
                            "Unable to follow the redirection because the request entity isn't available anymore.");
        } else {
            if (references == null) {
                references = new ArrayList<Reference>();
            }

            if (references.size() >= getMaxRedirects()) {
                getLogger()
                        .warning(
                                "Unable to follow the redirection because the request the maximum number of redirections for a single call has been reached.");
            } else {
                // Add to the list of redirection reference
                // to prevent infinite loops
                references.add(request.getResourceRef());
                request.setResourceRef(newTargetRef);
                handle(request, response, references, 0, next);
            }
        }
    }

    /**
     * Effectively retries a failed client call. By default, it sleeps before
     * the retry attempt and increments the number of retries.
     * 
     * @param request
     *            The request to send.
     * @param response
     *            The response to update.
     * @param references
     *            The references that caused a redirection to prevent infinite
     *            loops.
     * @param retryAttempt
     *            The number of remaining attempts.
     * @param next
     *            The next handler handling the call.
     */
    protected void retry(Request request, Response response,
            List<Reference> references, int retryAttempt, Uniform next) {
        getLogger().log(
                Level.INFO,
                "A recoverable error was detected ("
                        + response.getStatus().getCode()
                        + "), attempting again in " + getRetryDelay() + " ms.");

        // Wait before attempting again
        if (getRetryDelay() > 0) {
            // [ifndef gwt]
            try {
                Thread.sleep(getRetryDelay());
            } catch (InterruptedException e) {
                getLogger().log(Level.FINE,
                        "Retry delay sleep was interrupted", e);
            }
            // [enddef]
            // [ifdef gwt] uncomment
            // com.google.gwt.user.client.Timer timer = new
            // com.google.gwt.user.client.Timer() {
            // public void run() {}
            // };
            // timer.schedule((int) getRetryDelay());
            // [enddef]
        }

        // Retry the call
        handle(request, response, references, ++retryAttempt, next);
    }

    /**
     * Sets the request attribute value.
     * 
     * @param name
     *            The attribute name.
     * @param value
     *            The attribute to set.
     */
    public void setAttribute(String name, String value) {
        getRequestAttributes().put(name, value);
    }

    /**
     * Sets the authentication response sent by a client to an origin server.
     * 
     * @param challengeResponse
     *            The authentication response sent by a client to an origin
     *            server.
     * @see Request#setChallengeResponse(ChallengeResponse)
     */
    public void setChallengeResponse(ChallengeResponse challengeResponse) {
        getRequest().setChallengeResponse(challengeResponse);
    }

    /**
     * Sets the authentication response sent by a client to an origin server
     * given a scheme, identifier and secret.
     * 
     * @param scheme
     *            The challenge scheme.
     * @param identifier
     *            The user identifier, such as a login name or an access key.
     * @param secret
     *            The user secret, such as a password or a secret key.
     */
    public void setChallengeResponse(ChallengeScheme scheme,
            final String identifier, String secret) {
        setChallengeResponse(new ChallengeResponse(scheme, identifier, secret));
    }

    /**
     * Sets the client-specific information.
     * 
     * @param clientInfo
     *            The client-specific information.
     * @see Request#setClientInfo(ClientInfo)
     */
    public void setClientInfo(ClientInfo clientInfo) {
        getRequest().setClientInfo(clientInfo);
    }

    /**
     * Sets the conditions applying to this request.
     * 
     * @param conditions
     *            The conditions applying to this request.
     * @see Request#setConditions(Conditions)
     */
    public void setConditions(Conditions conditions) {
        getRequest().setConditions(conditions);
    }

    /**
     * Sets the cookies provided by the client.
     * 
     * @param cookies
     *            The cookies provided by the client.
     * @see Request#setCookies(Series)
     */
    public void setCookies(Series<Cookie> cookies) {
        getRequest().setCookies(cookies);
    }

    // [ifndef gwt] method
    /**
     * Indicates if transient entities should be buffered after being received
     * or before being sent.
     * 
     * @param entityBuffering
     *            True if transient entities should be buffered.
     * @see ClientResource#setRequestEntityBuffering(boolean)
     * @see #setResponseEntityBuffering(boolean)
     */
    public void setEntityBuffering(boolean entityBuffering) {
        setRequestEntityBuffering(entityBuffering);
        setResponseEntityBuffering(entityBuffering);
    }

    /**
     * Indicates if redirections are followed.
     * 
     * @param followingRedirects
     *            True if redirections are followed.
     */
    public void setFollowingRedirects(boolean followingRedirects) {
        this.followingRedirects = followingRedirects;
    }

    /**
     * Sets the host reference.
     * 
     * @param hostRef
     *            The host reference.
     * @see Request#setHostRef(Reference)
     */
    public void setHostRef(Reference hostRef) {
        getRequest().setHostRef(hostRef);
    }

    /**
     * Sets the host reference using an URI string.
     * 
     * @param hostUri
     *            The host URI.
     * @see Request#setHostRef(String)
     */
    public void setHostRef(String hostUri) {
        getRequest().setHostRef(hostUri);
    }

    /**
     * Indicates if the call is loggable
     * 
     * @param loggable
     *            True if the call is loggable
     */
    public void setLoggable(boolean loggable) {
        getRequest().setLoggable(loggable);
    }

    /**
     * Sets the maximum number of redirections that can be automatically
     * followed for a single call.
     * 
     * @param maxRedirects
     *            The maximum number of redirections that can be automatically
     *            followed for a single call.
     */
    public void setMaxRedirects(int maxRedirects) {
        this.maxRedirects = maxRedirects;
    }

    /**
     * Sets the method called.
     * 
     * @param method
     *            The method called.
     * @see Request#setMethod(Method)
     */
    public void setMethod(Method method) {
        getRequest().setMethod(method);
    }

    /**
     * Sets the next handler such as a Restlet or a Filter.
     * 
     * In addition, this method will set the context of the next Restlet if it
     * is null by passing a reference to its own context.
     * 
     * @param next
     *            The next handler.
     */
    public void setNext(org.restlet.Uniform next) {
        if (next instanceof Restlet) {
            Restlet nextRestlet = (Restlet) next;

            if (nextRestlet.getContext() == null) {
                nextRestlet.setContext(getContext());
            }
        }

        this.next = next;

        // If true, it must be updated after calling this method
        this.nextCreated = false;
    }

    /**
     * Sets the callback invoked on response reception. If the value is not
     * null, then the associated request will be executed asynchronously.
     * 
     * @param onResponseCallback
     *            The callback invoked on response reception.
     */
    public void setOnResponse(Uniform onResponseCallback) {
        getRequest().setOnResponse(onResponseCallback);
    }

    /**
     * Sets the callback invoked after sending the request.
     * 
     * @param onSentCallback
     *            The callback invoked after sending the request.
     */
    public void setOnSent(Uniform onSentCallback) {
        getRequest().setOnSent(onSentCallback);
    }

    /**
     * Sets the original reference requested by the client.
     * 
     * @param originalRef
     *            The original reference.
     * @see Request#setOriginalRef(Reference)
     */
    public void setOriginalRef(Reference originalRef) {
        getRequest().setOriginalRef(originalRef);
    }

    /**
     * Sets the protocol used or to be used.
     * 
     * @param protocol
     *            The protocol used or to be used.
     */
    public void setProtocol(Protocol protocol) {
        getRequest().setProtocol(protocol);
    }

    /**
     * Sets the ranges to return from the target resource's representation.
     * 
     * @param ranges
     *            The ranges.
     * @see Request#setRanges(List)
     */
    public void setRanges(List<Range> ranges) {
        getRequest().setRanges(ranges);
    }

    /**
     * Sets the resource's reference. If the reference is relative, it will be
     * resolved as an absolute reference. Also, the context's base reference
     * will be reset. Finally, the reference will be normalized to ensure a
     * consistent handling of the call.
     * 
     * @param reference
     *            The resource reference.
     * @see Request#setResourceRef(Reference)
     */
    public void setReference(Reference reference) {
        getRequest().setResourceRef(reference);
    }

    /**
     * Sets the resource's reference using an URI string. Note that the URI can
     * be either absolute or relative to the context's base reference.
     * 
     * @param uri
     *            The resource URI.
     * @see Request#setResourceRef(String)
     */
    public void setReference(String uri) {
        getRequest().setResourceRef(uri);
    }

    /**
     * Sets the referrer reference if available.
     * 
     * @param referrerRef
     *            The referrer reference.
     * @see Request#setReferrerRef(Reference)
     */
    public void setReferrerRef(Reference referrerRef) {
        getRequest().setReferrerRef(referrerRef);
    }

    /**
     * Sets the referrer reference if available using an URI string.
     * 
     * @param referrerUri
     *            The referrer URI.
     * @see Request#setReferrerRef(String)
     */
    public void setReferrerRef(String referrerUri) {
        getRequest().setReferrerRef(referrerUri);
    }

    // [ifndef gwt] method
    /**
     * Indicates if transient or unknown size request entities should be
     * buffered before being sent. This is useful to increase the chance of
     * being able to resubmit a failed request due to network error, or to
     * prevent chunked encoding from being used with HTTP connectors.
     * 
     * @param requestEntityBuffering
     *            True if transient request entities should be buffered before
     *            being sent.
     */
    public void setRequestEntityBuffering(boolean requestEntityBuffering) {
        this.requestEntityBuffering = requestEntityBuffering;
    }

    // [ifndef gwt] method
    /**
     * Indicates if transient or unknown size response entities should be
     * buffered after being received. This is useful to be able to
     * systematically reuse and process a response entity several times after
     * retrieval.
     * 
     * @param responseEntityBuffering
     *            True if transient response entities should be buffered after
     *            being received.
     */
    public void setResponseEntityBuffering(boolean responseEntityBuffering) {
        this.responseEntityBuffering = responseEntityBuffering;
    }

    /**
     * Sets the number of retry attempts before reporting an error.
     * 
     * @param retryAttempts
     *            The number of retry attempts before reporting an error.
     */
    public void setRetryAttempts(int retryAttempts) {
        this.retryAttempts = retryAttempts;
    }

    /**
     * Sets the delay in milliseconds between two retry attempts. The default
     * value is two seconds.
     * 
     * @param retryDelay
     *            The delay in milliseconds between two retry attempts.
     */
    public void setRetryDelay(long retryDelay) {
        this.retryDelay = retryDelay;
    }

    /**
     * Indicates if idempotent requests should be retried on error.
     * 
     * @param retryOnError
     *            True if idempotent requests should be retried on error.
     */
    public void setRetryOnError(boolean retryOnError) {
        this.retryOnError = retryOnError;
    }

    // [ifndef gwt] method
    /**
     * Wraps the client resource to proxy calls to the given Java interface into
     * Restlet method calls.
     * 
     * @param <T>
     * @param resourceInterface
     *            The annotated resource interface class to proxy.
     * @return The proxy instance.
     */
    @SuppressWarnings("unchecked")
    public <T> T wrap(Class<? extends T> resourceInterface) {
        T result = null;

        // Create the client resource proxy
        java.lang.reflect.InvocationHandler h = new org.restlet.engine.resource.ClientInvocationHandler<T>(
                this, resourceInterface);

        // Instantiate our dynamic proxy
        result = (T) java.lang.reflect.Proxy.newProxyInstance(
                org.restlet.engine.Engine.getInstance().getClassLoader(),
                new Class<?>[] { ClientProxy.class, resourceInterface }, h);

        return result;
    }
}<|MERGE_RESOLUTION|>--- conflicted
+++ resolved
@@ -56,7 +56,6 @@
 import org.restlet.data.Range;
 import org.restlet.data.Reference;
 import org.restlet.data.Status;
-import org.restlet.engine.TemplateDispatcher;
 import org.restlet.representation.Representation;
 import org.restlet.representation.StringRepresentation;
 import org.restlet.representation.Variant;
@@ -552,12 +551,6 @@
                             : null;
 
             if (protocol != null) {
-<<<<<<< HEAD
-                Client client = new Client(protocol);
-                TemplateDispatcher dispatcher = new TemplateDispatcher();
-                dispatcher.setNext(client);
-                result = dispatcher;
-=======
                 // [ifndef gwt]
                 org.restlet.engine.TemplateDispatcher dispatcher = new org.restlet.engine.TemplateDispatcher();
                 dispatcher.setNext(new Client(protocol));
@@ -566,7 +559,6 @@
                 // [ifdef gwt] uncomment
                 result = new Client(protocol);
                 // [enddef]
->>>>>>> 6a90df1f
             }
         }
 
@@ -1360,13 +1352,13 @@
 
     // [ifndef gwt] method
     /**
-     * Indicates if transient or unknown size request entities should be
-     * buffered before being sent. This is useful to increase the chance of
+     * Indicates if transient or unknown size response entities should be
+     * buffered after being received. This is useful to increase the chance of
      * being able to resubmit a failed request due to network error, or to
-     * prevent chunked encoding from being used with HTTP connectors.
-     * 
-     * @return True if transient request entities should be buffered before
-     *         being sent.
+     * prevent chunked encoding from being used an HTTP connector.
+     * 
+     * @return True if transient response entities should be buffered after
+     *         being received.
      */
     public boolean isRequestEntityBuffering() {
         return requestEntityBuffering;
@@ -1964,14 +1956,14 @@
 
     // [ifndef gwt] method
     /**
-     * Indicates if transient or unknown size request entities should be
-     * buffered before being sent. This is useful to increase the chance of
+     * Indicates if transient or unknown size response entities should be
+     * buffered after being received. This is useful to increase the chance of
      * being able to resubmit a failed request due to network error, or to
-     * prevent chunked encoding from being used with HTTP connectors.
+     * prevent chunked encoding from being used an HTTP connector.
      * 
      * @param requestEntityBuffering
-     *            True if transient request entities should be buffered before
-     *            being sent.
+     *            True if transient request entities should be buffered after
+     *            being received.
      */
     public void setRequestEntityBuffering(boolean requestEntityBuffering) {
         this.requestEntityBuffering = requestEntityBuffering;
